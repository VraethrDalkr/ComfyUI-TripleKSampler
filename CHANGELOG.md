--- conflicted
+++ resolved
@@ -5,13 +5,10 @@
 ## [Unreleased]
 - Future enhancement ideas: additional strategies, better boundary computation, performance optimizations, extended model compatibility
 
-<<<<<<< HEAD
-=======
 ## [0.8.5] - 2025-10-14
 ### Fixed
 - Graceful handling of user cancellations: InterruptProcessingException now propagates correctly without wrapping, preventing misleading error dialogs when users cancel sampling operations
 
->>>>>>> 6496da06
 ## [0.8.4] - 2025-10-14
 ### Added
 - Switch Strategy utility nodes for external strategy control (Simple and Advanced variants)
