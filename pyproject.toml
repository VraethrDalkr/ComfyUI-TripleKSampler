[project]
name = "tripleksampler"
<<<<<<< HEAD
version = "0.8.4"
=======
version = "0.8.5"
>>>>>>> 6496da06
description = "Triple-stage KSampler for Wan2.2 split models with Lightning LoRA"
readme = "README.md"
license = { file = "LICENSE" }
requires-python = ">=3.9"
dynamic = ["dependencies"]

[tool.setuptools.dynamic]
dependencies = { file = ["requirements.txt"] }

[project.urls]
Repository = "https://github.com/VraethrDalkr/ComfyUI-TripleKSampler"
"Bug Tracker" = "https://github.com/VraethrDalkr/ComfyUI-TripleKSampler/issues"

[tool.comfy]
PublisherId = "vraethrdalkr"
DisplayName = "ComfyUI-TripleKSampler"

[tool.pyright]
include = ["nodes.py", "__init__.py"]
exclude = ["tests/**"]
reportMissingImports = false
reportAttributeAccessIssue = false
reportUnknownMemberType = false
reportUnknownVariableType = false
pythonVersion = "3.12"
typeCheckingMode = "basic"<|MERGE_RESOLUTION|>--- conflicted
+++ resolved
@@ -1,10 +1,6 @@
 [project]
 name = "tripleksampler"
-<<<<<<< HEAD
-version = "0.8.4"
-=======
 version = "0.8.5"
->>>>>>> 6496da06
 description = "Triple-stage KSampler for Wan2.2 split models with Lightning LoRA"
 readme = "README.md"
 license = { file = "LICENSE" }
